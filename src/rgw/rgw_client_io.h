--- conflicted
+++ resolved
@@ -17,7 +17,6 @@
 
 protected:
   RGWEnv env;
-  SHA256 *sha256_hash;
 
   virtual void init_env(CephContext *cct) = 0;
 
@@ -45,18 +44,15 @@
   size_t bytes_sent;
   size_t bytes_received;
 
+  SHA256 *sha256_hash;
+
 protected:
   virtual int write_data(const char *buf, int len) = 0;
   virtual int read_data(char *buf, int max) = 0;
 
 public:
-<<<<<<< HEAD
   virtual ~RGWStreamIO() {}
-  RGWStreamIO() : bytes_sent(0), bytes_received(0) {}
-=======
-  virtual ~RGWClientIO() {}
-  RGWClientIO() : account(false), bytes_sent(0), bytes_received(0), sha256_hash(NULL) {}
->>>>>>> ce421725
+  RGWStreamIO() : bytes_sent(0), bytes_received(0), sha256_hash(nullptr) {}
 
   int print(const char *format, ...);
   int write(const char *buf, int len);
