--- conflicted
+++ resolved
@@ -1092,45 +1092,6 @@
 
 /** Store all the state necessary to complete and respond to an HTTP request*/
 struct req_state {
-<<<<<<< HEAD
-   CephContext *cct;
-   RGWClientIO *cio;
-   http_op op;
-   bool content_started;
-   int format;
-   ceph::Formatter *formatter;
-   string decoded_uri;
-   string relative_uri;
-   const char *length;
-   int64_t content_length;
-   map<string, string> generic_attrs;
-   struct rgw_err err;
-   bool expect_cont;
-   bool header_ended;
-   uint64_t obj_size;
-   bool enable_ops_log;
-   bool enable_usage_log;
-   uint8_t defer_to_bucket_acls;
-   uint32_t perm_mask;
-   utime_t header_time;
-
-   /* Set once when url_bucket is parsed and not violated thereafter. */
-   string bucket_tenant;
-   string bucket_name;
-
-   rgw_bucket bucket;
-   rgw_obj_key object;
-   string src_tenant_name;
-   string src_bucket_name;
-   rgw_obj_key src_object;
-   ACLOwner bucket_owner;
-   ACLOwner owner;
-
-   string zonegroup_name;
-   string zonegroup_endpoint;
-   string bucket_instance_id;
-   int bucket_instance_shard_id;
-=======
   CephContext *cct;
   RGWClientIO *cio;
   RGWRequest *req; /// XXX: re-remove??
@@ -1152,7 +1113,6 @@
   uint8_t defer_to_bucket_acls;
   uint32_t perm_mask;
   utime_t header_time;
->>>>>>> 12a55d6b
 
   /* Set once when url_bucket is parsed and not violated thereafter. */
   string bucket_tenant;
@@ -1166,8 +1126,10 @@
   ACLOwner bucket_owner;
   ACLOwner owner;
 
-  string region_endpoint;
+  string zonegroup_name;
+  string zonegroup_endpoint;
   string bucket_instance_id;
+  int bucket_instance_shard_id;
 
   string redirect;
 
